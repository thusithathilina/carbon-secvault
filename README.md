--- conflicted
+++ resolved
@@ -85,7 +85,7 @@
                 masterKeysFilePath = Paths.get(carbonHomePath.get().toString(), MASTER_KEYS_FILE_NAME);
             } else {
                 Optional<Path> resourcePath = SecureVaultUtils
-                        .getResourcePath(standalone, "conf", MASTER_KEYS_FILE_NAME);
+                        .getResourcePath("securevault", "conf", MASTER_KEYS_FILE_NAME);
                 if (!resourcePath.isPresent()) {
                     throw new SecureVaultException(MASTER_KEYS_FILE_NAME + "not found");
                 }
@@ -101,11 +101,7 @@
 
 ```java
     @Component(
-<<<<<<< HEAD
             name = ""org.wso2.carbon.secvault.reader.DefaultMasterKeyReader"",
-=======
-            name = "org.wso2.carbon.secvault.component.reader.DefaultMasterKeyReader",
->>>>>>> 8fe3f75e
             immediate = true
     )
     public class DefaultMasterKeyReader implements MasterKeyReader {
@@ -185,7 +181,8 @@
 
 ```java
     @Component(
-            name = oorg.wso2.carbon.secvault.repository   immediate = true,
+            name = "org.wso2.carbon.secvault.repository.CustomSecretRepository",
+            immediate = true,
             service = SecretRepository.class
     )
     public class CustomSecretRepository implements SecretRepository {
